import json
from unittest.mock import patch

from django.test import TestCase

from accounts.models import Puzzler
<<<<<<< HEAD
from hunts.models import *
from .models import *
from .puzzle_tree import *
from .puzzle_tag import *
from slack_lib.slack_client import SlackClient
=======
from hunts.models import Hunt
from .models import Puzzle, is_ancestor
from .puzzle_tree import PuzzleTree
from .puzzle_tag import PuzzleTag

>>>>>>> e1e3f847

class TestPuzzle(TestCase):

    def setUp(self):
        self._user = Puzzler.objects.create_user(
            username='test', email='test@ing.com', password='testingpwd')
        self.client.login(username='test', password='testingpwd')

        self._test_hunt = Hunt.objects.create(name="fake hunt", url="google.com")
        self._suffix = 0
        self._puzzles = []

    def tearDown(self):
        for p in self._puzzles:
            p.delete()

        for tag in PuzzleTag.objects.all():
            tag.delete()

        self._test_hunt.delete()

    def create_puzzle(self, name, is_meta=False):
        fake_url = "fakeurl%i.com" % self._suffix
        fake_sheet = "fakesheet%i.com" % self._suffix
        fake_channel = str(self._suffix)
        self._suffix += 1

        puzzle = Puzzle.objects.create(name=name, hunt=self._test_hunt, url=fake_url,
                                       sheet=fake_sheet, channel=fake_channel, is_meta=is_meta)
        self._puzzles.append(puzzle)
        return puzzle

    def test_is_ancestor(self):
        meta1 = self.create_puzzle("unit_meta1", True)
        meta2 = self.create_puzzle("unit_meta2", True)
        meta3 = self.create_puzzle("unit_meta3", True)

        self.assertTrue(is_ancestor(meta1, meta1))
        self.assertFalse(is_ancestor(meta1, meta2))

        meta1.metas.add(meta2)
        meta2.metas.add(meta3)
        self.assertFalse(is_ancestor(meta1, meta2))
        self.assertTrue(is_ancestor(meta2, meta1))
        self.assertFalse(is_ancestor(meta2, meta3))
        self.assertTrue(is_ancestor(meta3, meta2))
        self.assertFalse(is_ancestor(meta1, meta3))
        self.assertTrue(is_ancestor(meta3, meta1))

    def test_empty_tree(self):
        self.assertEqual(PuzzleTree([]).get_sorted_node_parent_pairs(), [])

    def test_basic_tree(self):
        meta1 = self.create_puzzle("unit_meta1", True)
        puzzle1_1 = self.create_puzzle("unit_puzzle1-1")
        puzzle1_2 = self.create_puzzle("unit_puzzle1-2")

        puzzle1_1.metas.add(meta1)
        puzzle1_2.metas.add(meta1)

        puzzle1_1.status = Puzzle.SOLVED

        puzzle_dangling = self.create_puzzle("unit_puzzle_dangling")

        np_pairs = PuzzleTree([puzzle1_1, puzzle1_2, meta1, puzzle_dangling]).get_sorted_node_parent_pairs()

        expected = ["node: unit_puzzle_dangling parent: None",
                    "node: unit_meta1 parent: None",
                    "node: unit_puzzle1-2 parent: unit_meta1",
                    "node: unit_puzzle1-1 parent: unit_meta1"]
        self.assertEqual([pair.__str__() for pair in np_pairs], expected)

    def test_overlapping_metas_tree(self):
        meta1 = self.create_puzzle("unit_meta1", True)
        meta2 = self.create_puzzle("unit_meta2", True)
        puzzle1 = self.create_puzzle("unit_puzzle1", True)
        puzzle2 = self.create_puzzle("unit_puzzle2")

        puzzle1.metas.add(meta1)
        puzzle1.metas.add(meta2)
        puzzle2.metas.add(meta1)
        puzzle2.metas.add(meta2)
        puzzle2.metas.add(puzzle1)

        np_pairs = PuzzleTree([puzzle1, puzzle2, meta1, meta2]).get_sorted_node_parent_pairs()

        expected = ["node: unit_meta1 parent: None",
                    "node: unit_puzzle2 parent: unit_meta1",
                    "node: unit_puzzle1 parent: unit_meta1",
                    "node: unit_puzzle2 parent: unit_puzzle1",
                    "node: unit_meta2 parent: None",
                    "node: unit_puzzle2 parent: unit_meta2",
                    "node: unit_puzzle1 parent: unit_meta2",
                    "node: unit_puzzle2 parent: unit_puzzle1"]
        self.assertEqual([pair.__str__() for pair in np_pairs], expected)


    def test_meta_creates_tag(self):
        meta = self.create_puzzle("meta", True)
        self.assertTrue(PuzzleTag.objects.filter(name=meta.name).exists())
        self.assertTrue(meta.tags.filter(name=meta.name).exists())
        tag = meta.tags.get(name=meta.name)
        self.assertTrue(tag.is_meta)

    def test_meta_affects_tags(self):
        meta = self.create_puzzle("meta", True)
        feeder = self.create_puzzle("feeder", False)

        self.assertFalse(feeder.tags.filter(name=meta.name).exists())
        feeder.metas.add(meta)
        self.assertTrue(feeder.tags.filter(name=meta.name).exists())

    def test_tag_affects_meta(self):
        meta = self.create_puzzle("meta", True)
        feeder = self.create_puzzle("feeder", False)

        self.client.post("/puzzles/add_tag/{}/".format(feeder.pk),
            {"name": meta.name, "color": "primary"})
        self.assertTrue(feeder.metas.filter(pk=meta.pk).exists())

        self.client.post("/puzzles/remove_tag/{}/{}".format(feeder.pk, meta.name))
        self.assertFalse(feeder.metas.filter(pk=meta.pk).exists())

    def test_meta_created_after_tag(self):
        feeder = self.create_puzzle("feeder", False)
        feeder.tags.add("Unknown Meta")
        self.assertFalse(PuzzleTag.objects.get(name="Unknown Meta").is_meta)

        meta = self.create_puzzle("Unknown Meta", True)
        self.assertTrue(PuzzleTag.objects.get(name="Unknown Meta").is_meta)
        self.assertTrue(feeder.metas.filter(pk=meta.pk).exists())

    def test_meta_puzzle_changes_affect_tags(self):
        meta = self.create_puzzle("oldname", True)
        feeder = self.create_puzzle("feeder", False)
        feeder.metas.add(meta)
        self.assertTrue(feeder.tags.filter(name="oldname").exists())

        self.client.post("/puzzles/edit/{}/".format(meta.pk),
            {"name": "newname", "url": meta.url, "is_meta": True})

        self.assertFalse(PuzzleTag.objects.filter(name="oldname").exists())
<<<<<<< HEAD
        self.assertTrue(feeder.tags.filter(name="newname").exists())


    @patch.object(SlackClient, "getInstance")
    def test_slack_events(self, slack_get_instance):
        slack_get_instance.return_value.get_user_email.return_value = self._user.email

        puzzle = self.create_puzzle("puzzle", False)
        self.assertEqual(list(puzzle.active_users.all()), [])

        # joining
        join_json = {
            "event": {"type": "member_joined_channel", "channel": puzzle.channel},
            "user": "1",
        }
        self.client.post("/puzzles/slack_events/",
            json.dumps(join_json),
            content_type="application/json")
        self.assertEqual(list(puzzle.active_users.all()), [self._user])

        # leaving
        leave_json = {
            "event": {"type": "member_left_channel", "channel": puzzle.channel},
            "user": "1",
        }
        self.client.post("/puzzles/slack_events/",
            json.dumps(leave_json),
            content_type="application/json")
        self.assertEqual(list(puzzle.active_users.all()), [])

        # leaving after puzzle solved
        self.client.post("/puzzles/slack_events/",
            json.dumps(join_json),
            content_type="application/json")
        puzzle.set_answer("answer")
        self.client.post("/puzzles/slack_events/",
            json.dumps(leave_json),
            content_type="application/json")
        self.assertEqual(list(puzzle.active_users.all()), [self._user])
=======
        self.assertTrue(feeder.tags.filter(name="newname").exists())
>>>>>>> e1e3f847
<|MERGE_RESOLUTION|>--- conflicted
+++ resolved
@@ -4,19 +4,11 @@
 from django.test import TestCase
 
 from accounts.models import Puzzler
-<<<<<<< HEAD
-from hunts.models import *
-from .models import *
-from .puzzle_tree import *
-from .puzzle_tag import *
-from slack_lib.slack_client import SlackClient
-=======
 from hunts.models import Hunt
 from .models import Puzzle, is_ancestor
 from .puzzle_tree import PuzzleTree
 from .puzzle_tag import PuzzleTag
-
->>>>>>> e1e3f847
+from slack_lib.slack_client import SlackClient
 
 class TestPuzzle(TestCase):
 
@@ -159,9 +151,7 @@
             {"name": "newname", "url": meta.url, "is_meta": True})
 
         self.assertFalse(PuzzleTag.objects.filter(name="oldname").exists())
-<<<<<<< HEAD
         self.assertTrue(feeder.tags.filter(name="newname").exists())
-
 
     @patch.object(SlackClient, "getInstance")
     def test_slack_events(self, slack_get_instance):
@@ -199,6 +189,4 @@
             json.dumps(leave_json),
             content_type="application/json")
         self.assertEqual(list(puzzle.active_users.all()), [self._user])
-=======
-        self.assertTrue(feeder.tags.filter(name="newname").exists())
->>>>>>> e1e3f847
+        
--- conflicted
+++ resolved
@@ -19,74 +19,8 @@
         {% for p, status_form, meta_form, edit_form, tag_form, puzzle_class in rows %}
         <tr class="{{ puzzle_class }}">
             <td scope="row">
-<<<<<<< HEAD
-                <div style="padding: 0px 0px; display:inline;">
-                    {% get_title p %}
-                </div>
-                <button type="button" class="btn btn-default" data-toggle="modal" data-target="#editpuzzle-{{ p.pk }}" style="padding: 0px 0px;">
-                    <i class="fa fa-edit" aria-hidden="true"></i>
-                </button>
-                <button type="button" class="btn btn-default" data-toggle="modal" data-target="#deletepuzzle-{{ p.pk }}" style="padding: 0px 0px;">
-                    <i class="fa fa-trash-o" aria-hidden="true"></i>
-                </button>
-                <div class="modal fade" id="editpuzzle-{{ p.pk }}" tabindex="-1" role="dialog" aria-labelledby="edittitle-{{ p.pk }}" aria-hidden="true">
-                    <div class="modal-dialog" role="document">
-                        <div class="modal-content">
-                            <div class="modal-header">
-                                <h5 class="modal-title" id="edittitle-{{ p.pk }}">Edit Puzzle</h5>
-                                <button type="button" class="close" data-dismiss="modal" aria-label="Close">
-                                    <span aria-hidden="true">&times;</span>
-                                </button>
-                            </div>
-                            <form method="post" action="/puzzles/edit/{{ p.pk }}/">
-                                {% csrf_token %}
-                                <div class="modal-body">
-                                    <div class="form-group">
-                                        {{ edit_form.name }}
-                                    </div>
-                                    <div class="form-group">
-                                        {{ edit_form.url }}
-                                    </div>
-                                    <div class="form-group">
-                                        <label class="form-check-label" for="id_is_meta">Meta?</label>
-                                        {{ edit_form.is_meta }}
-                                    </div>
-                                </div>
-                                <div class="modal-footer">
-                                    <button type="button" class="btn btn-secondary" data-dismiss="modal">Cancel</button>
-                                    <button type="submit" class="btn btn-primary">Submit</button>
-                                </div>
-                            </form>
-                        </div>
-                    </div>
-                </div>
-                <div class="modal fade" id="deletepuzzle-{{ p.pk }}" tabindex="-1" role="dialog" aria-labelledby="deletetitle-{{ p.pk }}" aria-hidden="true">
-                    <div class="modal-dialog" role="document">
-                        <div class="modal-content">
-                            <div class="modal-header">
-                                <h5 class="modal-title" id="deletetitle-{{ p.pk }}">Delete {{p.name}}</h5>
-                                <button type="button" class="close" data-dismiss="modal" aria-label="Close">
-                                    <span aria-hidden="true">&times;</span>
-                                </button>
-                            </div>
-                            <form method="post" action="/puzzles/delete/{{ p.pk }}/">
-                                {% csrf_token %}
-                                <div class="modal-body">
-                                    Are you sure you want to delete this puzzle?
-                                </div>
-                                <div class="modal-footer">
-                                    <button type="button" class="btn btn-secondary" data-dismiss="modal">Cancel</button>
-                                    <button type="submit" class="btn btn-danger">Delete</button>
-                                </div>
-                            </form>
-                        </div>
-                    </div>
-                </div>
-            </th>
-=======
                 {% get_title p edit_form %}
             </td>
->>>>>>> d614d7ae
             <td><p class="text-monospace">{{ p.answer.upper }}</p></td>
             <td>
                 <form method="post", action="/puzzles/update_status/{{ p.pk }}/" class="form-inline">

--- conflicted
+++ resolved
@@ -1,13 +1,5 @@
 import googleapiclient.discovery
 
-<<<<<<< HEAD
-from .forms import HuntForm
-from .models import Hunt
-from .slack_client import SlackClient
-from puzzles.forms import PuzzleForm
-from puzzles.models import Puzzle, MetaPuzzle
-=======
->>>>>>> 4129d7c5
 from django.conf import settings
 from django.contrib.auth.decorators import login_required
 from django.contrib.auth.mixins import LoginRequiredMixin
@@ -18,6 +10,7 @@
 
 from .forms import HuntForm
 from .models import Hunt
+from .slack_client import SlackClient
 from puzzles.forms import PuzzleForm
 from puzzles.models import Puzzle, MetaPuzzle
 

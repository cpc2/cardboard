import os
import slack

from django.conf import settings


class SlackClient:
    '''
    This is a wrapper class around the existing slack web client that allows for
    sending messages, creating channels, and joining channels.

    This is a singleton class.
    '''
    __instance = None

    @staticmethod
    def getInstance():
        ''' Static access method. '''
        if SlackClient.__instance == None:
            SlackClient()
        return SlackClient.__instance


    def __init__(self, announcement_channel_name="announcements"):
        ''' Private constructor. '''
        if SlackClient.__instance != None:
            raise Exception("SlackClient is a singleton and should not be "
                            "constructed multiple times. Use "
                            "SlackClient.getInstance() to access it.")

        else:
            token = settings.SLACK_API_TOKEN
            if token:
                self._enabled = True
                self._web_client = slack.WebClient(token=token)
                self.announcement_channel_name = announcement_channel_name
            else:
                self._enabled = False

            SlackClient.__instance = self

    def announce(self, message):
        '''
        Sends message (str) to the announcement channel.
        '''
<<<<<<< HEAD
        self.send_message(self.announcement_channel_name, message)


    def send_message(self, channel, message):
        '''
        Sends message (str) to specified channel (str). 
        channel can be the name of the channel or the channel id.
        '''
        self._web_client.chat_postMessage(channel=channel, text=message)
=======
        if not self._enabled:
            return

        self._web_client.chat_postMessage(channel=channel_name, text=message)
>>>>>>> 2c8b8e23


    def create_channel(self, puzzle_name):
        '''
        Returns the assigned channel id if able to create a channel.
        Otherwise, raises an exception.
        '''
        if not self._enabled:
            return None

        try:
            # By setting validate=False, the client will automatically clean up
            # special characters and make it fit under 80 characters.
            response = self._web_client.channels_create(name=puzzle_name,
                                                   validate=False)
            if response["ok"]:
                assigned_channel_name = response["channel"]["name"]
                channel_id = response["channel"]["id"]
                print(response)
                self.send_message(self.announcement_channel_name, "Channel " +
                                  assigned_channel_name +
                                  " created for puzzle titled " + puzzle_name
                                  + "!")
                return channel_id
        except SlackApiError as e:
            if (e.response['error'] == 'name_taken'):
                raise NameError('Slack channel name already exists.')
            raise e


    def join_channel(self, channel_name):
        '''
        Joins channel with given name. Assumes channel_name is valid and
        exists.

        Unlike send_message, the channel_name should be the name of the channel
        and not a channel ID.
        '''
        if not self._enabled:
            return

        self._web_client.channels_join(channel=channel_name)<|MERGE_RESOLUTION|>--- conflicted
+++ resolved
@@ -43,7 +43,6 @@
         '''
         Sends message (str) to the announcement channel.
         '''
-<<<<<<< HEAD
         self.send_message(self.announcement_channel_name, message)
 
 
@@ -52,18 +51,15 @@
         Sends message (str) to specified channel (str). 
         channel can be the name of the channel or the channel id.
         '''
-        self._web_client.chat_postMessage(channel=channel, text=message)
-=======
         if not self._enabled:
             return
 
         self._web_client.chat_postMessage(channel=channel_name, text=message)
->>>>>>> 2c8b8e23
 
 
     def create_channel(self, puzzle_name):
         '''
-        Returns the assigned channel id if able to create a channel.
+        Returns the assigned channel id (str) if able to create a channel.
         Otherwise, raises an exception.
         '''
         if not self._enabled:
